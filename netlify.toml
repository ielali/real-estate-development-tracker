--- conflicted
+++ resolved
@@ -14,13 +14,8 @@
     bun run type-check && \
     echo '✅ Type check passed' && \
     echo '' && \
-<<<<<<< HEAD
-    echo '🧪 Running Tests (Vitest)...' && \
-    bun run test:run && \
-=======
     echo '🧪 Running Tests (via vitest)...' && \
     bun run test:ci && \
->>>>>>> ffe25e0b
     echo '✅ Tests passed' && \
     echo '' && \
     echo '🗄️  Running Database Migration...' && \
