import { describe, it, expect, beforeEach, beforeAll, afterAll } from "vitest"
import { sql } from "drizzle-orm"
import { appRouter } from "../api/root"
import { createTestDb, cleanupAllTestDatabases } from "@/test/test-db"
import type { User } from "../db/schema/users"
import { users } from "../db/schema/users"
import { projects } from "../db/schema/projects"
import { addresses } from "../db/schema/addresses"
import { categories } from "../db/schema/categories"
import { CATEGORIES } from "../db/types"

/**
 * Cost Router Tests
 *
 * Tests all CRUD operations for costs against remote Neon PostgreSQL database.
 * IMPORTANT: Database must be empty at start - each test creates its own data and cleans up.
 *
 * Coverage:
 * - Creating costs with valid data
 * - Listing project costs with filtering
 * - Getting cost by ID
 * - Updating costs
 * - Soft deleting costs
 * - Running total calculation
 * - Access control (users can only access costs from their own projects)
 * - Validation (negative amounts, invalid category, future date)
 */
describe("Cost Router", () => {
  let testDbInstance: Awaited<ReturnType<typeof createTestDb>>
  let testUser: User
  let anotherUser: User
  let testProjectId: string
  let anotherUserProjectId: string

  const createMockSession = (userId: string) => ({
    id: `session-${userId}`,
    userId,
    expiresAt: new Date(Date.now() + 86400000),
    token: `token-${userId}`,
    createdAt: new Date(),
    updatedAt: new Date(),
    ipAddress: "127.0.0.1",
    userAgent: "test",
  })

  const createMockContext = (user: User) => ({
    headers: new Headers(),
    db: testDbInstance.db,
    session: {
      session: createMockSession(user.id),
      user,
    },
    user,
  })

  beforeAll(async () => {
    testDbInstance = await createTestDb()

    // Seed categories ONCE (static reference data - use onConflictDoNothing for idempotency)
    // Categories don't need to be cleaned between tests since they're static reference data
    await testDbInstance.db
      .insert(categories)
      .values(CATEGORIES)
      .onConflictDoNothing({ target: [categories.id, categories.type] })
  })

  afterAll(async () => {
    await cleanupAllTestDatabases()
  })

  beforeEach(async () => {
    // Clean up before each test - ensure remote DB is empty for test isolation
    // NOTE: Categories table is NOT truncated because they're static reference data
    await testDbInstance.cleanup()

<<<<<<< HEAD
    // Seed categories (static reference data - use onConflictDoNothing for idempotency)
    // Skip if categories already exist (first test seeds them, others reuse)
    const existingCategories = await testDbInstance.db
      .select({ count: sql<number>`count(*)` })
      .from(categories)

    if (Number(existingCategories[0]?.count) === 0) {
      await testDbInstance.db.insert(categories).values(CATEGORIES)
    }

=======
>>>>>>> ffe25e0b
    // Create test users with unique IDs to avoid conflicts
    const user1 = await testDbInstance.db
      .insert(users)
      .values({
        id: crypto.randomUUID(),
        email: `testuser-${Date.now()}-${Math.random()}@example.com`,
        name: "Test User",
        firstName: "Test",
        lastName: "User",
      })
      .returning()
      .then((rows) => rows[0])

    const user2 = await testDbInstance.db
      .insert(users)
      .values({
        id: crypto.randomUUID(),
        email: `anotheruser-${Date.now()}-${Math.random()}@example.com`,
        name: "Another User",
        firstName: "Another",
        lastName: "User",
      })
      .returning()
      .then((rows) => rows[0])

    testUser = user1
    anotherUser = user2

    // Create test addresses
    const address1 = await testDbInstance.db
      .insert(addresses)
      .values({
        streetNumber: "123",
        streetName: "Test",
        streetType: "Street",
        suburb: "Sydney",
        state: "NSW",
        postcode: "2000",
        country: "Australia",
        formattedAddress: "123 Test Street, Sydney NSW 2000",
      })
      .returning()
      .then((rows) => rows[0])

    const address2 = await testDbInstance.db
      .insert(addresses)
      .values({
        streetNumber: "456",
        streetName: "Another",
        streetType: "Road",
        suburb: "Melbourne",
        state: "VIC",
        postcode: "3000",
        country: "Australia",
        formattedAddress: "456 Another Road, Melbourne VIC 3000",
      })
      .returning()
      .then((rows) => rows[0])

    // Create test projects
    const project1 = await testDbInstance.db
      .insert(projects)
      .values({
        name: "Test Project",
        addressId: address1.id,
        projectType: "renovation",
        status: "active",
        ownerId: testUser.id,
        startDate: new Date("2024-01-01"),
      })
      .returning()
      .then((rows) => rows[0])

    const project2 = await testDbInstance.db
      .insert(projects)
      .values({
        name: "Another Project",
        addressId: address2.id,
        projectType: "new_build",
        status: "planning",
        ownerId: anotherUser.id,
        startDate: new Date("2024-01-01"),
      })
      .returning()
      .then((rows) => rows[0])

    testProjectId = project1.id
    anotherUserProjectId = project2.id
  })

  describe("create", () => {
    it("creates cost with valid input", async () => {
      const ctx = createMockContext(testUser)
      const caller = appRouter.createCaller(ctx)

      const result = await caller.costs.create({
        projectId: testProjectId,
        amount: 15000, // $150.00 in cents
        description: "Building materials",
        categoryId: "cost_materials",
        date: new Date("2024-03-01"),
      })

      expect(result).toMatchObject({
        amount: 15000,
        description: "Building materials",
        categoryId: "cost_materials",
        projectId: testProjectId,
        createdById: testUser.id,
      })
      expect(result.id).toBeDefined()
      expect(result.deletedAt).toBeNull()
    })

    it("rejects negative amount", async () => {
      const ctx = createMockContext(testUser)
      const caller = appRouter.createCaller(ctx)

      await expect(
        caller.costs.create({
          projectId: testProjectId,
          amount: -100,
          description: "Invalid cost",
          categoryId: "cost_materials",
          date: new Date("2024-03-01"),
        })
      ).rejects.toThrow()
    })

    it("rejects future date", async () => {
      const ctx = createMockContext(testUser)
      const caller = appRouter.createCaller(ctx)

      const futureDate = new Date()
      futureDate.setDate(futureDate.getDate() + 7) // 7 days in the future

      await expect(
        caller.costs.create({
          projectId: testProjectId,
          amount: 10000,
          description: "Future cost",
          categoryId: "cost_materials",
          date: futureDate,
        })
      ).rejects.toThrow()
    })

    it("rejects invalid category", async () => {
      const ctx = createMockContext(testUser)
      const caller = appRouter.createCaller(ctx)

      await expect(
        caller.costs.create({
          projectId: testProjectId,
          amount: 10000,
          description: "Invalid category cost",
          categoryId: "invalid_category",
          date: new Date("2024-03-01"),
        })
      ).rejects.toThrow()
    })

    it("rejects cost creation for project user doesn't own", async () => {
      const ctx = createMockContext(testUser)
      const caller = appRouter.createCaller(ctx)

      await expect(
        caller.costs.create({
          projectId: anotherUserProjectId,
          amount: 10000,
          description: "Unauthorized cost",
          categoryId: "cost_materials",
          date: new Date("2024-03-01"),
        })
      ).rejects.toThrow()
    })

    it("requires description", async () => {
      const ctx = createMockContext(testUser)
      const caller = appRouter.createCaller(ctx)

      await expect(
        caller.costs.create({
          projectId: testProjectId,
          amount: 10000,
          description: "",
          categoryId: "cost_materials",
          date: new Date("2024-03-01"),
        })
      ).rejects.toThrow()
    })
  })

  describe("list", () => {
    beforeEach(async () => {
      const ctx = createMockContext(testUser)
      const caller = appRouter.createCaller(ctx)

      // Create multiple costs
      await caller.costs.create({
        projectId: testProjectId,
        amount: 10000,
        description: "Materials cost 1",
        categoryId: "cost_materials",
        date: new Date("2024-01-15"),
      })

      await caller.costs.create({
        projectId: testProjectId,
        amount: 20000,
        description: "Labor cost 1",
        categoryId: "cost_labor",
        date: new Date("2024-02-01"),
      })

      await caller.costs.create({
        projectId: testProjectId,
        amount: 5000,
        description: "Permits",
        categoryId: "cost_permits_fees",
        date: new Date("2024-03-15"),
      })
    })

    it("lists all costs for a project", async () => {
      const ctx = createMockContext(testUser)
      const caller = appRouter.createCaller(ctx)

      const costs = await caller.costs.list({ projectId: testProjectId })

      expect(costs).toHaveLength(3)
      expect(costs[0].projectId).toBe(testProjectId)
      expect(costs[0].category).toBeDefined()
    })

    it("filters costs by category", async () => {
      const ctx = createMockContext(testUser)
      const caller = appRouter.createCaller(ctx)

      const costs = await caller.costs.list({
        projectId: testProjectId,
        categoryId: "cost_materials",
      })

      expect(costs).toHaveLength(1)
      expect(costs[0].categoryId).toBe("cost_materials")
    })

    it("filters costs by date range", async () => {
      const ctx = createMockContext(testUser)
      const caller = appRouter.createCaller(ctx)

      const costs = await caller.costs.list({
        projectId: testProjectId,
        startDate: new Date("2024-02-01"),
        endDate: new Date("2024-03-31"),
      })

      expect(costs).toHaveLength(2) // Labor and Permits
    })

    it("rejects listing costs for project user doesn't own", async () => {
      const ctx = createMockContext(testUser)
      const caller = appRouter.createCaller(ctx)

      await expect(caller.costs.list({ projectId: anotherUserProjectId })).rejects.toThrow()
    })
  })

  describe("getById", () => {
    let costId: string

    beforeEach(async () => {
      const ctx = createMockContext(testUser)
      const caller = appRouter.createCaller(ctx)

      const cost = await caller.costs.create({
        projectId: testProjectId,
        amount: 15000,
        description: "Test cost",
        categoryId: "cost_materials",
        date: new Date("2024-03-01"),
      })

      costId = cost.id
    })

    it("gets cost by ID", async () => {
      const ctx = createMockContext(testUser)
      const caller = appRouter.createCaller(ctx)

      const cost = await caller.costs.getById({ id: costId })

      expect(cost.id).toBe(costId)
      expect(cost.description).toBe("Test cost")
      expect(cost.category).toBeDefined()
      expect(cost.category?.displayName).toBe("Construction Materials")
    })

    it("rejects getting cost from another user's project", async () => {
      const ctx = createMockContext(anotherUser)
      const caller = appRouter.createCaller(ctx)

      await expect(caller.costs.getById({ id: costId })).rejects.toThrow()
    })
  })

  describe("update", () => {
    let costId: string

    beforeEach(async () => {
      const ctx = createMockContext(testUser)
      const caller = appRouter.createCaller(ctx)

      const cost = await caller.costs.create({
        projectId: testProjectId,
        amount: 15000,
        description: "Original description",
        categoryId: "cost_materials",
        date: new Date("2024-03-01"),
      })

      costId = cost.id
    })

    it("updates cost with valid data", async () => {
      const ctx = createMockContext(testUser)
      const caller = appRouter.createCaller(ctx)

      const updated = await caller.costs.update({
        id: costId,
        amount: 25000,
        description: "Updated description",
      })

      expect(updated.amount).toBe(25000)
      expect(updated.description).toBe("Updated description")
      expect(updated.categoryId).toBe("cost_materials") // Unchanged
    })

    it("updates only specified fields", async () => {
      const ctx = createMockContext(testUser)
      const caller = appRouter.createCaller(ctx)

      const updated = await caller.costs.update({
        id: costId,
        description: "Only description changed",
      })

      expect(updated.description).toBe("Only description changed")
      expect(updated.amount).toBe(15000) // Unchanged
    })

    it("rejects updating cost from another user's project", async () => {
      const ctx = createMockContext(anotherUser)
      const caller = appRouter.createCaller(ctx)

      await expect(
        caller.costs.update({
          id: costId,
          description: "Unauthorized update",
        })
      ).rejects.toThrow()
    })
  })

  describe("softDelete", () => {
    let costId: string

    beforeEach(async () => {
      const ctx = createMockContext(testUser)
      const caller = appRouter.createCaller(ctx)

      const cost = await caller.costs.create({
        projectId: testProjectId,
        amount: 15000,
        description: "To be deleted",
        categoryId: "cost_materials",
        date: new Date("2024-03-01"),
      })

      costId = cost.id
    })

    it("soft deletes cost", async () => {
      const ctx = createMockContext(testUser)
      const caller = appRouter.createCaller(ctx)

      const result = await caller.costs.softDelete({ id: costId })

      expect(result.success).toBe(true)

      // Verify cost no longer appears in list
      const costs = await caller.costs.list({ projectId: testProjectId })
      expect(costs).toHaveLength(0)
    })

    it("rejects deleting cost from another user's project", async () => {
      const ctx = createMockContext(anotherUser)
      const caller = appRouter.createCaller(ctx)

      await expect(caller.costs.softDelete({ id: costId })).rejects.toThrow()
    })
  })

  describe("getTotal", () => {
    beforeEach(async () => {
      const ctx = createMockContext(testUser)
      const caller = appRouter.createCaller(ctx)

      // Create multiple costs
      await caller.costs.create({
        projectId: testProjectId,
        amount: 10000,
        description: "Cost 1",
        categoryId: "cost_materials",
        date: new Date("2024-01-15"),
      })

      await caller.costs.create({
        projectId: testProjectId,
        amount: 20000,
        description: "Cost 2",
        categoryId: "cost_labor",
        date: new Date("2024-02-01"),
      })

      await caller.costs.create({
        projectId: testProjectId,
        amount: 5000,
        description: "Cost 3",
        categoryId: "cost_permits_fees",
        date: new Date("2024-03-15"),
      })
    })

    it("calculates running total correctly", async () => {
      const ctx = createMockContext(testUser)
      const caller = appRouter.createCaller(ctx)

      const result = await caller.costs.getTotal({ projectId: testProjectId })

      expect(result.total).toBe(35000) // 10000 + 20000 + 5000
    })

    it("calculates total with category filter", async () => {
      const ctx = createMockContext(testUser)
      const caller = appRouter.createCaller(ctx)

      const result = await caller.costs.getTotal({
        projectId: testProjectId,
        categoryId: "cost_materials",
      })

      expect(result.total).toBe(10000)
    })

    it("calculates total with date range filter", async () => {
      const ctx = createMockContext(testUser)
      const caller = appRouter.createCaller(ctx)

      const result = await caller.costs.getTotal({
        projectId: testProjectId,
        startDate: new Date("2024-02-01"),
        endDate: new Date("2024-03-31"),
      })

      expect(result.total).toBe(25000) // 20000 + 5000
    })

    it("excludes soft-deleted costs from total", async () => {
      const ctx = createMockContext(testUser)
      const caller = appRouter.createCaller(ctx)

      // Get all costs and delete the oldest one (10000)
      // Costs are sorted by date desc by default:
      // costs[0] = 5000 (newest, 2024-03-15)
      // costs[1] = 20000 (middle, 2024-02-01)
      // costs[2] = 10000 (oldest, 2024-01-15)
      const costs = await caller.costs.list({ projectId: testProjectId })
      await caller.costs.softDelete({ id: costs[2].id })

      const result = await caller.costs.getTotal({ projectId: testProjectId })

      expect(result.total).toBe(25000) // 35000 - 10000
    })

    it("rejects getting total for project user doesn't own", async () => {
      const ctx = createMockContext(testUser)
      const caller = appRouter.createCaller(ctx)

      await expect(caller.costs.getTotal({ projectId: anotherUserProjectId })).rejects.toThrow()
    })
  })
})<|MERGE_RESOLUTION|>--- conflicted
+++ resolved
@@ -73,19 +73,6 @@
     // NOTE: Categories table is NOT truncated because they're static reference data
     await testDbInstance.cleanup()
 
-<<<<<<< HEAD
-    // Seed categories (static reference data - use onConflictDoNothing for idempotency)
-    // Skip if categories already exist (first test seeds them, others reuse)
-    const existingCategories = await testDbInstance.db
-      .select({ count: sql<number>`count(*)` })
-      .from(categories)
-
-    if (Number(existingCategories[0]?.count) === 0) {
-      await testDbInstance.db.insert(categories).values(CATEGORIES)
-    }
-
-=======
->>>>>>> ffe25e0b
     // Create test users with unique IDs to avoid conflicts
     const user1 = await testDbInstance.db
       .insert(users)
