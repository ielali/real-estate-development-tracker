--- conflicted
+++ resolved
@@ -5,41 +5,9 @@
  */
 
 import { describe, test, expect, beforeAll, afterAll, beforeEach, vi } from "vitest"
-<<<<<<< HEAD
-import { sql } from "drizzle-orm"
-import { appRouter } from "../../root"
-import { createTestDb, cleanupAllTestDatabases } from "@/test/test-db"
-import type { User } from "@/server/db/schema/users"
-import { users } from "@/server/db/schema/users"
-import { categories } from "@/server/db/schema/categories"
-import { CATEGORIES } from "@/server/db/types"
-import sharp from "sharp"
-
-// Helper function to create a valid 1x1 pixel JPEG for testing
-async function createTestImage(): Promise<string> {
-  const imageBuffer = await sharp({
-    create: {
-      width: 1,
-      height: 1,
-      channels: 3,
-      background: { r: 255, g: 0, b: 0 },
-    },
-  })
-    .jpeg()
-    .toBuffer()
-
-  return imageBuffer.toString("base64")
-}
-
-// Mock Netlify Blobs with in-memory storage
-// Store as ArrayBuffer, return as base64 string (matching Netlify Blobs behavior)
-const mockStorage = new Map<string, ArrayBuffer>()
-
-=======
 
 // IMPORTANT: vi.mock must be at the top of the file (after imports from vitest)
 // This is a Vitest requirement for hoisting mocks
->>>>>>> ffe25e0b
 vi.mock("@netlify/blobs", () => ({
   getStore: () => ({
     set: vi.fn(async (key: string, value: string | ArrayBuffer | Blob) => {
